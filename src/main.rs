#![feature(int_roundings)]

mod asset_types;
mod ecs;
mod input_manager;
mod noise;
mod physics;
mod rendering;
mod state;
mod time;
mod voxels;

use crate::noise::simplex::Simplex1D;

use ecs::{
    components::{
        self,
        camera::Camera,
        player_components::Player,
        rendering_components::MeshRenderer,
        transformation_components::{Position, Rotation},
    },
    systems::{
        camera_systems::update_camera_system, player_controller::update_players_system,
        render_systems::construct_buffers,
    },
    world::World,
};
use input_manager::update_inputs;
use legion::IntoQuery;
use legion::{Resources, Schedule};
use mimalloc::MiMalloc;
use parking_lot::RwLock;
use pollster::block_on;
use rendering::{
    material::{Material, MaterialDiffuseTexture},
    render_pass_data::render_layers,
    texture::Texture,
};
use state::*;
use std::{
    sync::{
        atomic::{AtomicU64, Ordering},
        Arc,
    },
    time::Instant,
};
use time::Time;
use voxels::voxel_scene::CHUNK_SIZE;

#[global_allocator]
static GLOBAL: MiMalloc = MiMalloc;

#[macro_use]
extern crate lazy_static;
extern crate nalgebra as na;

use glam::{EulerRot, IVec3, Quat, UVec3, Vec3};
use winit::{
    event::*,
    event_loop::{ControlFlow, EventLoop},
    window::WindowBuilder,
};
use crate::rendering::mesh::Mesh;

use crate::voxels::voxel_scene::VoxelScene;

fn main() -> Result<(), ()> {
    env_logger::init(); // Tells WGPU to inform us of errors, rather than failing silently

    let event_loop = EventLoop::new();
    // Create a window
    let window = WindowBuilder::new()
        .with_maximized(true)
        .build(&event_loop)
        .unwrap();

    let state = Arc::new(RwLock::new(State::new(&window).await));

    // Setup entity world
    let state_clone = Arc::clone(&state);
    // Create a Legion world (ECS)
    let world = Arc::new(RwLock::new(World {
        legion_world: legion::World::default(),
    }));

    let state_lock = state_clone.write();
    let camera = Arc::new(RwLock::new(rendering::camera::Camera::new(&state_lock)));

    let diffuse_bytes = include_bytes!("textures/lapis_block.png");
    let texture = Arc::new(
        Texture::from_bytes(
            &state_lock.device,
            &state_lock.queue,
            diffuse_bytes,
            "lapis",
        )
        .unwrap(),
    );

    let material: Arc<RwLock<dyn Material>> = Arc::new(RwLock::new(MaterialDiffuseTexture::new(
        &state_lock,
        texture,
    )));

    drop(state_lock);

    // Create the default render layer
    render_layers::create_layer("Default".to_string());

    let mut camera_lock = camera.write();
    camera_lock.add_render_layer("Default".to_string());
    drop(camera_lock);

    let mut world_lock = world.write();
    world_lock.legion_world.push((
        Position(Vec3::new(0.0, 80.0, 0.0)), // Middle of world
        Rotation(Quat::from_euler(
            EulerRot::XYZ,
            0.0,
            (45.0 as f32).to_radians(),
            0.0,
        )),
        Player { fly_speed: 50.0 },
        components::camera::Camera { camera },
    ));
    drop(world_lock);

    let world_clone = Arc::clone(&world);
    rayon::spawn(move || {
        // Add systems
        let mut schedule = Schedule::builder()
            .add_system(update_players_system())
            .add_system(update_camera_system())
            .build();
        let start = Instant::now();
        let mut loop_time = Instant::now();
        let mut resources = Resources::default(); // Resources are accessible to all systems that use them
        loop {
            update_inputs(); // Update the inputs before sending firing the systems
            resources.insert(Time {
                time: start.elapsed().as_secs_f64(),
                delta_time: loop_time.elapsed().as_secs_f64(),
            });
            loop_time = Instant::now();

            let mut world_lock = world_clone.write();
            schedule.execute(&mut world_lock.legion_world, &mut resources);
        }
    });

    // Setup voxel scene
    let scene = Arc::new(RwLock::new(VoxelScene::new()));
    generate_world(
        Arc::clone(&scene),
        Arc::clone(&world),
        Arc::clone(&material),
        UVec3::new(50, 5, 50),
    );

    let state_clone = Arc::clone(&state);
    rayon::spawn(move || {
        let noise = block_on(Simplex1D::build_noise(
            &state_clone.read(),
            &UVec3::new(16, 16, 16),
        ));
        //noise.iter().for_each(|v| println!("{v}"));
    });

    event_loop.run(move |event, _, control_flow| {
        match event {
            Event::WindowEvent {
                ref event,
                window_id,
            } if window_id == window.id() => {
                let mut state_lock = state.write();
                if !state_lock.input(event) {
                    match event {
                        WindowEvent::CloseRequested => *control_flow = ControlFlow::Exit,
                        WindowEvent::Resized(physical_size) => {
                            state_lock.resize(*physical_size);
                        }
                        WindowEvent::ScaleFactorChanged { new_inner_size, .. } => {
                            state_lock.resize(**new_inner_size);
                        }
                        _ => {}
                    }
                }
            }

            Event::RedrawRequested(window_id) if window_id == window.id() => {
                let world_lock = world.read();
                let mut query = <&Camera>::query();

                let cameras: Vec<Arc<RwLock<rendering::camera::Camera>>> = query
                    .iter(&world_lock.legion_world)
                    .map(|cam| Arc::clone(&cam.camera))
                    .collect();

                let mut state_lock = state.write();
                construct_buffers(&state_lock, &world_lock.legion_world);

                match state_lock.render(cameras) {
                    Ok(_) => {}
                    // Reconfigure the surface if lost
                    Err(wgpu::SurfaceError::Lost) => {
                        let size = state_lock.size;
                        state_lock.resize(size);
                    }
                    // The system is out of memory, we should probably quit
                    Err(wgpu::SurfaceError::OutOfMemory) => *control_flow = ControlFlow::Exit,
                    // All other errors (Outdated, Timeout) should be resolved by the next frame
                    Err(e) => eprintln!("{:?}", e),
                }
            }
            Event::MainEventsCleared => {
                // RedrawRequested will only trigger once, unless we manually
                // request it.
                window.request_redraw();
            }
            _ => {}
        }
    });
}

pub fn generate_world(
    scene: Arc<RwLock<VoxelScene>>,
    world: Arc<RwLock<World>>,
    material: Arc<RwLock<dyn Material>>,
    size: UVec3,
) {
    for x in 0..size.x {
        for y in 0..size.y {
            for z in 0..size.z {
                scene
                    .write()
                    .initialize_and_generate_chunk(IVec3::new(x as i32, y as i32, z as i32));
            }
        }
    }

    let (tx, rx) = flume::unbounded();
<<<<<<< HEAD
    scene.write().setup_chunk_processors(tx);

=======
    scene.setup_chunk_processors(tx);
  
>>>>>>> e5219124
    rayon::spawn(move || {
        //let mut saved_meshes = HashMap::new();
        loop {
            let (mesh_pos, mesh) = rx.recv().unwrap();
            let mut world_lock = world.write();
            world_lock.legion_world.push((
                Position(mesh_pos.as_vec3() * CHUNK_SIZE as f32),
                Rotation(Quat::IDENTITY),
                MeshRenderer::new(
                    Arc::new(RwLock::new(mesh)),
                    Arc::clone(&material),
                    "Default".to_string(),
                ),
            ));
        }
    });
}

lazy_static! {
    static ref CURRENT_ID: AtomicU64 = AtomicU64::new(0);
}

fn next_id() -> u64 {
    CURRENT_ID.fetch_add(1, Ordering::Relaxed);
    CURRENT_ID.load(Ordering::Relaxed)
}<|MERGE_RESOLUTION|>--- conflicted
+++ resolved
@@ -240,13 +240,7 @@
     }
 
     let (tx, rx) = flume::unbounded();
-<<<<<<< HEAD
     scene.write().setup_chunk_processors(tx);
-
-=======
-    scene.setup_chunk_processors(tx);
-  
->>>>>>> e5219124
     rayon::spawn(move || {
         //let mut saved_meshes = HashMap::new();
         loop {
